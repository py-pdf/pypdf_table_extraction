import multiprocessing as mp
import os
import sys
from pathlib import Path
from typing import Union

from pypdf import PdfReader
from pypdf import PdfWriter
from pypdf._utils import StrByteType

from .core import TableList
from .parsers import Lattice
from .parsers import Stream
from .utils import TemporaryDirectory
from .utils import download_url
from .utils import get_page_layout
from .utils import get_rotation
from .utils import get_text_objects
from .utils import is_url


class PDFHandler:
    """Handles all operations like temp directory creation, splitting
    file into single page PDFs, parsing each PDF and then removing the
    temp directory.

    Parameters
    ----------
    filepath : str
        Filepath or URL of the PDF file.
    pages : str, optional (default: '1')
        Comma-separated page numbers.
        Example: '1,3,4' or '1,4-end' or 'all'.
    password : str, optional (default: None)
        Password for decryption.

    """

<<<<<<< HEAD
    def __init__(self, filepath, pages="1", password=None):
        self.filepath = download_url(filepath) if is_url(filepath) else filepath
        if not filepath.lower().endswith(".pdf"):
=======
    def __init__(self, filepath: Union[StrByteType, Path], pages="1", password=None):
        if is_url(filepath):
            filepath = download_url(filepath)
        self.filepath: Union[StrByteType, Path] = filepath

        if isinstance(filepath, str) and not filepath.lower().endswith(".pdf"):
>>>>>>> 7322d84b
            raise NotImplementedError("File format not supported")

        if password is None:
            self.password = ""  # noqa: S105
        else:
            self.password = password
            if sys.version_info[0] < 3:
                self.password = self.password.encode("ascii")
        self.pages = self._get_pages(pages)

    def _get_pages(self, pages):
        """Converts pages string to list of ints.

        Parameters
        ----------
        filepath : str
            Filepath or URL of the PDF file.
        pages : str, optional (default: '1')
            Comma-separated page numbers.
            Example: '1,3,4' or '1,4-end' or 'all'.

        Returns
        -------
        P : list
            List of int page numbers.

        """
        page_numbers = []

        if pages == "1":
            page_numbers.append({"start": 1, "end": 1})
        else:
            infile = PdfReader(self.filepath, strict=False)

            if infile.is_encrypted:
                infile.decrypt(self.password)

            if pages == "all":
                page_numbers.append({"start": 1, "end": len(infile.pages)})
            else:
                for r in pages.split(","):
                    if "-" in r:
                        a, b = r.split("-")
                        if b == "end":
                            b = len(infile.pages)
                        page_numbers.append({"start": int(a), "end": int(b)})
                    else:
                        page_numbers.append({"start": int(r), "end": int(r)})

        result = []
        for p in page_numbers:
            result.extend(range(p["start"], p["end"] + 1))
        return sorted(set(result))

    def _save_page(self, filepath: Union[StrByteType, Path], page, temp):
        """Saves specified page from PDF into a temporary directory.

        Parameters
        ----------
        filepath : str
            Filepath or URL of the PDF file.
        page : int
            Page number.
        temp : str
            Tmp directory.

        """
        infile = PdfReader(filepath, strict=False)
        if infile.is_encrypted:
            infile.decrypt(self.password)
        fpath = os.path.join(temp, f"page-{page}.pdf")
        froot, fext = os.path.splitext(fpath)
        p = infile.pages[page - 1]
        outfile = PdfWriter()
        outfile.add_page(p)
        with open(fpath, "wb") as f:
            outfile.write(f)
        layout, dim = get_page_layout(fpath)
        # fix rotated PDF
        chars = get_text_objects(layout, ltype="char")
        horizontal_text = get_text_objects(layout, ltype="horizontal_text")
        vertical_text = get_text_objects(layout, ltype="vertical_text")
        rotation = get_rotation(chars, horizontal_text, vertical_text)
        if rotation != "":
            fpath_new = "".join([froot.replace("page", "p"), "_rotated", fext])
            os.rename(fpath, fpath_new)
            instream = open(fpath_new, "rb")
            infile = PdfReader(instream, strict=False)
            if infile.is_encrypted:
                infile.decrypt(self.password)
            outfile = PdfWriter()
            p = infile.pages[0]
            if rotation == "anticlockwise":
                p.rotate(90)
            elif rotation == "clockwise":
                p.rotate(-90)
            outfile.add_page(p)
            with open(fpath, "wb") as f:
                outfile.write(f)
            instream.close()

    def parse(
        self,
        flavor="lattice",
        suppress_stdout=False,
        parallel=False,
        layout_kwargs=None,
        **kwargs
    ):
        """Extracts tables by calling parser.get_tables on all single
        page PDFs.

        Parameters
        ----------
        flavor : str (default: 'lattice')
            The parsing method to use ('lattice' or 'stream').
            Lattice is used by default.
        suppress_stdout : bool (default: False)
            Suppress logs and warnings.
        parallel : bool (default: False)
            Process pages in parallel using all available cpu cores.
        layout_kwargs : dict, optional (default: {})
            A dict of `pdfminer.layout.LAParams
            <https://github.com/euske/pdfminer/blob/master/pdfminer/layout.py#L33>`_ kwargs.
        kwargs : dict
            See camelot.read_pdf kwargs.

        Returns
        -------
        tables : camelot.core.TableList
            List of tables found in PDF.

        """
        if layout_kwargs is None:
            layout_kwargs = {}

        tables = []
        parser = Lattice(**kwargs) if flavor == "lattice" else Stream(**kwargs)
        with TemporaryDirectory() as tempdir:
            cpu_count = mp.cpu_count()
            # Using multiprocessing only when cpu_count > 1 to prevent a stallness issue
            # when cpu_count is 1
            if parallel and len(self.pages) > 1 and cpu_count > 1:
                with mp.get_context("spawn").Pool(processes=cpu_count) as pool:
                    jobs = []
                    for p in self.pages:
                        j = pool.apply_async(
                            self._parse_page,(p, tempdir, parser, suppress_stdout, layout_kwargs)
                        )
                        jobs.append(j)

                    for j in jobs:
                        t = j.get()
                        tables.extend(t)
            else:
                for p in self.pages:
                    t = self._parse_page(p, tempdir, parser, suppress_stdout, layout_kwargs)
                    tables.extend(t)

        return TableList(sorted(tables))

    def _parse_page(
        self, page, tempdir, parser, suppress_stdout, layout_kwargs
    ):
        """Extracts tables by calling parser.get_tables on a single
        page PDF.

        Parameters
        ----------
        page : str
            Page number to parse
        parser : Lattice or Stream
            The parser to use (Lattice or Stream).
        suppress_stdout : bool
            Suppress logs and warnings.
        layout_kwargs : dict, optional (default: {})
            A dict of `pdfminer.layout.LAParams <https://github.com/euske/pdfminer/blob/master/pdfminer/layout.py#L33>`_ kwargs.

        Returns
        -------
        tables : camelot.core.TableList
            List of tables found in PDF.
        
        """
        self._save_page(self.filepath, page, tempdir)
        page_path = os.path.join(tempdir, f"page-{page}.pdf")
        tables = parser.extract_tables(
            page_path, suppress_stdout=suppress_stdout, layout_kwargs=layout_kwargs
        )
        return tables<|MERGE_RESOLUTION|>--- conflicted
+++ resolved
@@ -36,18 +36,12 @@
 
     """
 
-<<<<<<< HEAD
-    def __init__(self, filepath, pages="1", password=None):
-        self.filepath = download_url(filepath) if is_url(filepath) else filepath
-        if not filepath.lower().endswith(".pdf"):
-=======
     def __init__(self, filepath: Union[StrByteType, Path], pages="1", password=None):
         if is_url(filepath):
             filepath = download_url(filepath)
         self.filepath: Union[StrByteType, Path] = filepath
 
         if isinstance(filepath, str) and not filepath.lower().endswith(".pdf"):
->>>>>>> 7322d84b
             raise NotImplementedError("File format not supported")
 
         if password is None:
