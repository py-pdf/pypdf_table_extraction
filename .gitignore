--- conflicted
+++ resolved
@@ -1,27 +1,3 @@
-<<<<<<< HEAD
-fontconfig/
-__pycache__/*
-*.py[cod]
-*.so
-
-build/
-dist/
-*.egg-info/
-.eggs/
-.coverage
-coverage.xml
-
-.pytest_cache/
-_build/
-
-.venv/
-htmlcov/
-
-# vscode
-.vscode
-.env
-changelog.txt
-=======
 .mypy_cache/
 /.coverage
 /.coverage.*
@@ -31,6 +7,10 @@
 /dist/
 /docs/_build/
 /src/*.egg-info/
-__pycache__/
+__pycache__/*
 .idea/
->>>>>>> 7322d84b
+
+# vscode
+.vscode
+.env
+changelog.txt